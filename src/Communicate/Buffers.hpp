//
// Buffers.hpp
//   Interface for globally accessible buffer factory for communication
//
//   Data sent between MPI ranks has to be stored in a buffer for sending and receiving.
//   To reduce the number of times memory has to be allocated and freed, the buffer
//   factory interface allows buffers to be reused. This is especially relevant on
//   GPUs, as Cuda allocation calls are expensive. To avoid reallocating the buffers
//   in the case that the amount of data to be exchanged increases, when a new buffer
//   is created, an amount of memory greater than the requested size is allocated
//   for the new buffer. The factor by which memory is overallocated is determined by
//   a data member in Communicator, which can be set and queried at runtime. Only new
//   buffers are overallocated. If a buffer is requested with the same ID as a buffer
//   that has been previously allocated, the same buffer will be used. If the requested
//   size exceeds the buffer size, that buffer will be resized to have exactly
//   the requested size.
//
//   Currently, the buffer factory is used for application of periodic boundary
//   conditions; halo cell exchange along faces, edges, and vertices; as well as
//   exchanging particle data between ranks.
//
// Copyright (c) 2021 Paul Scherrer Institut, Villigen PSI, Switzerland
// All rights reserved
//
// This file is part of IPPL.
//
// IPPL is free software: you can redistribute it and/or modify
// it under the terms of the GNU General Public License as published by
// the Free Software Foundation, either version 3 of the License, or
// (at your option) any later version.
//
// You should have received a copy of the GNU General Public License
// along with IPPL. If not, see <https://www.gnu.org/licenses/>.
//

namespace ippl {
    namespace mpi {

<<<<<<< HEAD
        template <typename MemorySpace, typename T>
        Communicator::buffer_type<MemorySpace> Communicator::getBuffer(int id, size_type size,
                                                                       double overallocation) {
            auto& buffers = buffers_m.get<MemorySpace>();
            size *= sizeof(T);
#if __cplusplus > 201703L
            if (buffers.contains(id)) {
#else
            if (buffers.find(id) != buffers.end()) {
#endif
                if (buffers[id]->getBufferSize() < size) {
                    buffers[id]->reallocBuffer(size);
                }
                return buffers[id];
=======
    template <typename MemorySpace, typename T>
    Communicate::buffer_type<MemorySpace> Communicate::getBuffer(int id, size_type size,
                                                                 double overallocation) {
        auto& buffers = buffers_m.get<MemorySpace>();
        size *= sizeof(T);
        if (buffers.contains(id)) {
            if (buffers[id]->getBufferSize() < size) {
                buffers[id]->reallocBuffer(size);
>>>>>>> 6a626426
            }
            buffers[id] = std::make_shared<archive_type<MemorySpace>>(
                (size_type)(size * std::max(overallocation, defaultOveralloc_m)));
            return buffers[id];
        }
    }  // namespace mpi

}  // namespace ippl<|MERGE_RESOLUTION|>--- conflicted
+++ resolved
@@ -36,36 +36,19 @@
 namespace ippl {
     namespace mpi {
 
-<<<<<<< HEAD
         template <typename MemorySpace, typename T>
-        Communicator::buffer_type<MemorySpace> Communicator::getBuffer(int id, size_type size,
-                                                                       double overallocation) {
+        Communicate::buffer_type<MemorySpace> Communicate::getBuffer(int id, size_type size,
+                                                                     double overallocation) {
             auto& buffers = buffers_m.get<MemorySpace>();
             size *= sizeof(T);
-#if __cplusplus > 201703L
             if (buffers.contains(id)) {
-#else
-            if (buffers.find(id) != buffers.end()) {
-#endif
                 if (buffers[id]->getBufferSize() < size) {
                     buffers[id]->reallocBuffer(size);
                 }
+                buffers[id] = std::make_shared<archive_type<MemorySpace>>(
+                    (size_type)(size * std::max(overallocation, defaultOveralloc_m)));
                 return buffers[id];
-=======
-    template <typename MemorySpace, typename T>
-    Communicate::buffer_type<MemorySpace> Communicate::getBuffer(int id, size_type size,
-                                                                 double overallocation) {
-        auto& buffers = buffers_m.get<MemorySpace>();
-        size *= sizeof(T);
-        if (buffers.contains(id)) {
-            if (buffers[id]->getBufferSize() < size) {
-                buffers[id]->reallocBuffer(size);
->>>>>>> 6a626426
             }
-            buffers[id] = std::make_shared<archive_type<MemorySpace>>(
-                (size_type)(size * std::max(overallocation, defaultOveralloc_m)));
-            return buffers[id];
-        }
-    }  // namespace mpi
+        }  // namespace mpi
 
-}  // namespace ippl+    }  // namespace ippl