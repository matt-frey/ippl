//
// Class ParticleBase
//   Base class for all user-defined particle classes.
//
//   ParticleBase is a container and manager for a set of particles.
//   The user must define a class derived from ParticleBase which describes
//   what specific data attributes the particle has (e.g., mass or charge).
//   Each attribute is an instance of a ParticleAttribute<T> class; ParticleBase
//   keeps a list of pointers to these attributes, and performs particle creation
//   and destruction.
//
//   ParticleBase is templated on the ParticleLayout mechanism for the particles.
//   This template parameter should be a class derived from ParticleLayout.
//   ParticleLayout-derived classes maintain the info on which particles are
//   located on which processor, and performs the specific communication
//   required between processors for the particles.  The ParticleLayout is
//   templated on the type and dimension of the atom position attribute, and
//   ParticleBase uses the same types for these items as the given
//   ParticleLayout.
//
//   ParticleBase and all derived classes have the following common
//   characteristics:
//       - The spatial positions of the N particles are stored in the
//         particle_position_type variable R
//       - The global index of the N particles are stored in the
//         particle_index_type variable ID
//       - A pointer to an allocated layout class.  When you construct a
//         ParticleBase, you must provide a layout instance, and ParticleBase
//         will delete this instance when it (the ParticleBase) is deleted.
//
//   To use this class, the user defines a derived class with the same
//   structure as in this example:
//
//     class UserParticles :
//              public ParticleBase< ParticleSpatialLayout<double,3> > {
//     public:
//       // attributes for this class
//       ParticleAttribute<double> rad;  // radius
//       particle_position_type    vel;  // velocity, same storage type as R
//
//       // constructor: add attributes to base class
//       UserParticles(ParticleSpatialLayout<double,2>* L) : ParticleBase(L) {
//         addAttribute(rad);
//         addAttribute(vel);
//       }
//     };
//
//   This example defines a user class with 3D position and two extra
//   attributes: a radius rad (double), and a velocity vel (a 3D Vector).
//
#ifndef IPPL_PARTICLE_BASE_H
#define IPPL_PARTICLE_BASE_H

#include <tuple>
#include <type_traits>
#include <vector>

#include "Types/IpplTypes.h"

#include "Utility/TypeUtils.h"

#include "Particle/ParticleLayout.h"

namespace ippl {

    /*!
     * @class ParticleBase
     * @tparam PLayout the particle layout implementing an algorithm to
     * distribute the particles among MPI ranks
     * @tparam IDProperties the view properties for particle IDs (if any
     * of the provided types is ippl::DisableParticleIDs, then particle
     * IDs will be disabled for the bunch)
     */
    template <class PLayout, typename... IDProperties>
    class ParticleBase {
        constexpr static bool EnableIDs = sizeof...(IDProperties) > 0;

    public:
        using vector_type            = typename PLayout::vector_type;
        using index_type             = typename PLayout::index_type;
        using particle_position_type = typename PLayout::particle_position_type;
        using particle_index_type    = ParticleAttrib<index_type, IDProperties...>;

        using Layout_t = PLayout;

        template <typename... Properties>
        using attribute_type = typename detail::ParticleAttribBase<Properties...>;

        template <typename MemorySpace>
        using container_type = std::vector<attribute_type<MemorySpace>*>;

        using attribute_container_type =
            typename detail::ContainerForAllSpaces<container_type>::type;

        using bc_container_type = typename PLayout::bc_container_type;

        using hash_container_type = typename detail::ContainerForAllSpaces<detail::hash_type>::type;

        using size_type = detail::size_type;

    public:
        //! view of particle positions
        particle_position_type R;

        //! view of particle IDs
        particle_index_type ID;

        /*!
         * If this constructor is used, the user must call 'initialize' with
         * a layout object in order to use this.
         */
        ParticleBase();

        /*!
         * Ctor called when layout is provided with std::shared_ptr. It
         * calls the default ctor which then calls the private ctor. The
         * layout instance is moved to this class, hence, the argument
         * is null afterwards, i.e., layout == nullptr.
         * @param layout to be moved.
         */
        ParticleBase(Layout_t& layout);

        /* cannot use '= default' since we get a
         * compiler warning otherwise:
         * warning: calling a __host__ function("std::vector< ::ippl::detail::ParticleAttribBase *,
         * ::std::allocator<
         * ::ippl::detail::ParticleAttribBase *> > ::~vector") from a __host__ __device__
         * function("ippl::ParticleBase<
         * ::ippl::ParticleLayout<double, (unsigned int)3u> > ::~ParticleBase") is not allowed
         */
        ~ParticleBase() {}  // = default; //{ }

        /*!
         * Initialize the particle layout. Needs to be called
         * when the ParticleBase instance is constructed with the
         * default ctor.
         */
        void initialize(Layout_t& layout);

        /*!
         * @returns processor local number of particles
         */
        size_type getLocalNum() const { return localNum_m; }

        void setLocalNum(size_type size) { localNum_m = size; }

        /*!
         * @returns total number of particles (across all processes)
         */
        size_type getTotalNum() const { return totalNum_m; }

        /*!
         * @returns particle layout
         */
        Layout_t& getLayout() { return *layout_m; }

        /*!
         * @returns particle layout
         */
        const Layout_t& getLayout() const { return *layout_m; }

        /*!
         * Set all boundary conditions
         * @param bc the boundary conditions
         */
        void setParticleBC(const bc_container_type& bcs) { layout_m->setParticleBC(bcs); }

        /*!
         * Set all boundary conditions to this BC
         * @param bc the boundary conditions
         */
        void setParticleBC(BC bc) { layout_m->setParticleBC(bc); }

        /*!
         * Add particle attribute
         * @param pa attribute to be added to ParticleBase
         */
        template <typename MemorySpace>
        void addAttribute(detail::ParticleAttribBase<MemorySpace>& pa);

        /*!
         * Get particle attribute
         * @param i attribute number in container
         * @returns a pointer to the attribute
         */
        template <typename MemorySpace = Kokkos::DefaultExecutionSpace::memory_space>
        attribute_type<MemorySpace>* getAttribute(size_t i) {
            return attributes_m.template get<MemorySpace>()[i];
        }

<<<<<<< HEAD
        template <typename MemorySpace = Kokkos::DefaultExecutionSpace::memory_space>
        const attribute_type<MemorySpace>* getAttribute(size_t i) const {
            return attributes_m.template get<MemorySpace>()[i];
        }

=======
        /*!
         * Calls a given function for all attributes in the bunch
         * @tparam MemorySpace the memory space of the attributes to visit (void to visit all of
         * them)
         * @tparam Functor the functor type
         * @param f a functor taking a single ParticleAttrib<MemorySpace>
         */
>>>>>>> 5d805b81
        template <typename MemorySpace = void, typename Functor>
        void forAllAttributes(Functor&& f) const {
            if constexpr (std::is_void_v<MemorySpace>) {
                attributes_m.forAll(f);
            } else {
                for (auto& attribute : attributes_m.template get<MemorySpace>()) {
                    f(attribute);
                }
            }
        }

        // Non-const variant of same function
        template <typename MemorySpace = void, typename Functor>
        void forAllAttributes(Functor&& f) {
            if constexpr (std::is_void_v<MemorySpace>) {
                attributes_m.forAll([&]<typename Attributes>(Attributes& atts) {
                    for (auto& attribute : atts) {
                        f(attribute);
                    }
                });
            } else {
                for (auto& attribute : attributes_m.template get<MemorySpace>()) {
                    f(attribute);
                }
            }
        }

        /*!
         * @returns the number of attributes
         */
        unsigned getAttributeNum() const {
            unsigned total = 0;
            detail::runForAllSpaces([&]<typename MemorySpace>() {
                total += attributes_m.template get<MemorySpace>().size();
            });
            return total;
        }

        /*!
         * Create nLocal processor local particles. This is a collective call,
         * i.e. all MPI ranks must call this.
         * @param nLocal number of local particles to be created
         */
        void create(size_type nLocal);

        /*!
         * Create a new particle with a given ID. This is a collective call. If a process
         * passes a negative number, it does not create a particle.
         * @param id particle identity number
         */
        void createWithID(index_type id);

        /*!
         * Create nTotal particles globally, equally distributed among all processors.
         * This is a collective call.
         * @param nTotal number of total particles to be created
         */
        void globalCreate(size_type nTotal);

        /*!
         * Particle deletion Function. Partition the particles into a valid region
         * and an invalid region,
         * effectively deleting the invalid particles. This is a collective call.
         * @param invalid View marking which indices are invalid
         * @param destroyNum Total number of invalid particles
         */
        template <typename... Properties>
        void destroy(const Kokkos::View<bool*, Properties...>& invalid, const size_type destroyNum);

        // This is a collective call.
        void update() { layout_m->update(*this); }

        /*
         * The following functions should not be called in an application.
         */

        /* This function does not alter the totalNum_m member function. It should only be called
         * during the update function where we know the number of particles remains the same.
         */
        template <typename... Properties>
        void internalDestroy(const Kokkos::View<bool*, Properties...>& invalid,
                             const size_type destroyNum);

        /*!
         * Sends particles to another rank
         * @tparam HashType the hash view type
         * @param rank the destination rank
         * @param tag the MPI tag
         * @param sendNum the number of messages already sent (to distinguish the buffers)
         * @param requests destination vector in which to store the MPI requests for polling
         * purposes
         * @param hash a hash view indicating which particles need to be sent to which rank
         */
        template <typename HashType>
        void sendToRank(int rank, int tag, int sendNum, std::vector<MPI_Request>& requests,
                        const HashType& hash);

        /*!
         * Receives particles from another rank
         * @param rank the source rank
         * @param tag the MPI tag
         * @param recvNum the number of messages already received (to distinguish the buffers)
         * @param nRecvs the number of particles to receive
         */
        void recvFromRank(int rank, int tag, int recvNum, size_type nRecvs);

        /*!
         * Serialize to do MPI calls.
         * @param ar archive
         */
        template <typename Archive>
        void serialize(Archive& ar, size_type nsends);

        /*!
         * Deserialize to do MPI calls.
         * @param ar archive
         */
        template <typename Archive>
        void deserialize(Archive& ar, size_type nrecvs);

        /*!
         * Determine the total space necessary to store a certain number of particles
         * @tparam MemorySpace only consider attributes stored in this memory space
         * @param count particle number
         * @return Total size of a buffer packed with the given number of particles
         */
        template <typename MemorySpace>
        size_type packedSize(const size_type count) const;

    protected:
        /*!
         * Fill attributes of buffer.
         * @param buffer to send
         * @param hash function to access index.
         */
        void pack(const hash_container_type& hash);

        /*!
         * Fill my attributes.
         * @param buffer received
         */
        void unpack(size_type nrecvs);

    private:
        //! particle layout
        // cannot use std::unique_ptr due to Kokkos
        Layout_t* layout_m;

        //! processor local number of particles
        size_type localNum_m;

        //! total number of particles (across all processes)
        size_type totalNum_m;

        //! all attributes
        attribute_container_type attributes_m;

        //! next unique particle ID
        index_type nextID_m;

        //! number of MPI ranks
        index_type numNodes_m;

        //! buffers for particle partitioning
        hash_container_type deleteIndex_m;
        hash_container_type keepIndex_m;
    };
}  // namespace ippl

#include "Particle/ParticleBase.hpp"

#endif<|MERGE_RESOLUTION|>--- conflicted
+++ resolved
@@ -188,13 +188,6 @@
             return attributes_m.template get<MemorySpace>()[i];
         }
 
-<<<<<<< HEAD
-        template <typename MemorySpace = Kokkos::DefaultExecutionSpace::memory_space>
-        const attribute_type<MemorySpace>* getAttribute(size_t i) const {
-            return attributes_m.template get<MemorySpace>()[i];
-        }
-
-=======
         /*!
          * Calls a given function for all attributes in the bunch
          * @tparam MemorySpace the memory space of the attributes to visit (void to visit all of
@@ -202,7 +195,6 @@
          * @tparam Functor the functor type
          * @param f a functor taking a single ParticleAttrib<MemorySpace>
          */
->>>>>>> 5d805b81
         template <typename MemorySpace = void, typename Functor>
         void forAllAttributes(Functor&& f) const {
             if constexpr (std::is_void_v<MemorySpace>) {
