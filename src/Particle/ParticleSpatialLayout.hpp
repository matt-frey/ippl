//
// Class ParticleSpatialLayout
//   Particle layout based on spatial decomposition.
//
//   This is a specialized version of ParticleLayout, which places particles
//   on processors based on their spatial location relative to a fixed grid.
//   In particular, this can maintain particles on processors based on a
//   specified FieldLayout or RegionLayout, so that particles are always on
//   the same node as the node containing the Field region to which they are
//   local.  This may also be used if there is no associated Field at all,
//   in which case a grid is selected based on an even distribution of
//   particles among processors.
//
//   After each 'time step' in a calculation, which is defined as a period
//   in which the particle positions may change enough to affect the global
//   layout, the user must call the 'update' routine, which will move
//   particles between processors, etc.  After the Nth call to update, a
//   load balancing routine will be called instead.  The user may set the
//   frequency of load balancing (N), or may supply a function to
//   determine if load balancing should be done or not.
//
// Copyright (c) 2020, Paul Scherrer Institut, Villigen PSI, Switzerland
// All rights reserved
//
// This file is part of IPPL.
//
// IPPL is free software: you can redistribute it and/or modify
// it under the terms of the GNU General Public License as published by
// the Free Software Foundation, either version 3 of the License, or
// (at your option) any later version.
//
// You should have received a copy of the GNU General Public License
// along with IPPL. If not, see <https://www.gnu.org/licenses/>.
//
#include <vector>
#include <numeric>
#include <memory>
#include "Utility/IpplTimings.h"

namespace ippl {

    template <typename T, unsigned Dim, class Mesh>
    ParticleSpatialLayout<T, Dim, Mesh>::ParticleSpatialLayout(
        FieldLayout<Dim>& fl,
        Mesh& mesh)
    : rlayout_m(fl, mesh)
<<<<<<< HEAD
    { }
   
 
    template <typename T, unsigned Dim, class Mesh>
    void
    ParticleSpatialLayout<T, Dim, Mesh>::updateLayout(FieldLayout<Dim>& fl, Mesh& mesh) {
        rlayout_m.changeDomain(fl, mesh); 
    }
=======
    {}
>>>>>>> 9a962e7d


    template <typename T, unsigned Dim, class Mesh>
    template <class BufferType>
    void ParticleSpatialLayout<T, Dim, Mesh>::update(
        BufferType& pdata, BufferType& buffer)
    {
        static IpplTimings::TimerRef ParticleBCTimer = IpplTimings::getTimer("ParticleBC");
        IpplTimings::startTimer(ParticleBCTimer);
        this->applyBC(pdata.R, rlayout_m.getDomain());
        IpplTimings::stopTimer(ParticleBCTimer);

        static IpplTimings::TimerRef ParticleUpdateTimer = IpplTimings::getTimer("ParticleUpdate");
        IpplTimings::startTimer(ParticleUpdateTimer);
        int nRanks = Ippl::Comm->size();

        if (nRanks < 2) {
            return;
        }


        /* particle MPI exchange:
         *   1. figure out which particles need to go where
         *   2. fill send buffer and send particles
         *   3. delete invalidated particles
         *   4. receive particles
         */

<<<<<<< HEAD
        size_t localnum = pdata.getLocalNum();
         
=======
        static IpplTimings::TimerRef locateTimer = IpplTimings::getTimer("locateParticles");
        IpplTimings::startTimer(locateTimer);
        size_type localnum = pdata.getLocalNum();

>>>>>>> 9a962e7d
        // 1st step

        /* the values specify the rank where
         * the particle with that index should go
         */
        locate_type ranks("MPI ranks", localnum);

        /* 0 --> particle valid
         * 1 --> particle invalid
         */
        bool_type invalid("invalid", localnum);

        locateParticles(pdata, ranks, invalid);
        IpplTimings::stopTimer(locateTimer);

        // 2nd step

        // figure out how many receives
        static IpplTimings::TimerRef preprocTimer = IpplTimings::getTimer("SendPreprocess");
        IpplTimings::startTimer(preprocTimer);
        MPI_Win win;
        std::vector<size_type> nRecvs(nRanks, 0);
        MPI_Win_create(nRecvs.data(), nRanks*sizeof(size_type), sizeof(size_type),
                       MPI_INFO_NULL, *Ippl::Comm, &win);

        std::vector<size_type> nSends(nRanks, 0);

        MPI_Win_fence(0, win);

        for (int rank = 0; rank < nRanks; ++rank) {
            if (rank == Ippl::Comm->rank()) {
                // we do not need to send to ourselves
                continue;
            }
            nSends[rank] = numberOfSends(rank, ranks);
            MPI_Put(nSends.data() + rank, 1, MPI_LONG_LONG_INT, rank, Ippl::Comm->rank(),
                    1, MPI_LONG_LONG_INT, win);
        }
        MPI_Win_fence(0, win);
        IpplTimings::stopTimer(preprocTimer);

        static IpplTimings::TimerRef sendTimer = IpplTimings::getTimer("ParticleSend");
        IpplTimings::startTimer(sendTimer);
        // send
        std::vector<MPI_Request> requests(0);

        using buffer_type = Communicate::buffer_type;

        int tag = Ippl::Comm->next_tag(P_SPATIAL_LAYOUT_TAG, P_LAYOUT_CYCLE);

        int sends = 0;
        for (int rank = 0; rank < nRanks; ++rank) {
            if (nSends[rank] > 0) {
                hash_type hash("hash", nSends[rank]);
                fillHash(rank, ranks, hash);

                requests.resize(requests.size() + 1);

                pdata.pack(buffer, hash);
                size_type bufSize = pdata.packedSize(nSends[rank]);

                buffer_type buf = Ippl::Comm->getBuffer(IPPL_PARTICLE_SEND + sends, bufSize);

                Ippl::Comm->isend(rank, tag, buffer, *buf,
                                  requests.back(), nSends[rank]);
                buf->resetWritePos();

                ++sends;
            }
        }
        IpplTimings::stopTimer(sendTimer);

        // 3rd step
        static IpplTimings::TimerRef destroyTimer = IpplTimings::getTimer("ParticleDestroy");
        IpplTimings::startTimer(destroyTimer);

        size_type invalidCount = 0;
        Kokkos::parallel_reduce(
            "set/count invalid",
            localnum,
            KOKKOS_LAMBDA(const size_t i, size_type& nInvalid) {
                if (invalid(i)) {
                    pdata.ID(i) = -1;
                    nInvalid += 1;
                }
            }, invalidCount);
        Kokkos::fence();

        pdata.destroy(invalid, invalidCount);
        Kokkos::fence();

        IpplTimings::stopTimer(destroyTimer);
        static IpplTimings::TimerRef recvTimer = IpplTimings::getTimer("ParticleRecv");
        IpplTimings::startTimer(recvTimer);
        // 4th step
        int recvs = 0;
        for (int rank = 0; rank < nRanks; ++rank) {
            if (nRecvs[rank] > 0) {
                size_type bufSize = pdata.packedSize(nRecvs[rank]);
                buffer_type buf = Ippl::Comm->getBuffer(IPPL_PARTICLE_RECV + recvs, bufSize);

                Ippl::Comm->recv(rank, tag, buffer, *buf, bufSize, nRecvs[rank]);
                buf->resetReadPos();

                pdata.unpack(buffer, nRecvs[rank]);

                ++recvs;
            }

        }
        IpplTimings::stopTimer(recvTimer);

        IpplTimings::startTimer(sendTimer);

        if (requests.size() > 0) {
            MPI_Waitall(requests.size(), requests.data(), MPI_STATUSES_IGNORE);
        }
        IpplTimings::stopTimer(sendTimer);

        IpplTimings::stopTimer(ParticleUpdateTimer);
    }


    template <typename T, unsigned Dim, class Mesh>
    void ParticleSpatialLayout<T, Dim, Mesh>::locateParticles(
        const ParticleBase<ParticleSpatialLayout<T, Dim, Mesh>>& pdata,
        locate_type& ranks,
        bool_type& invalid) const
    {
        auto& positions = pdata.R.getView();
        typename RegionLayout_t::view_type Regions = rlayout_m.getdLocalRegions();
        using view_size_t = typename RegionLayout_t::view_type::size_type;
        using mdrange_type = Kokkos::MDRangePolicy<Kokkos::Rank<2>>;
        int myRank = Ippl::Comm->rank();
        Kokkos::parallel_for(
            "ParticleSpatialLayout::locateParticles()",
            mdrange_type({0, 0},
                         {ranks.extent(0), Regions.extent(0)}),
            KOKKOS_LAMBDA(const size_t i, const view_size_t j) {
                bool xyz_bool = false;
                xyz_bool = ((positions(i)[0] >= Regions(j)[0].min()) &&
                            (positions(i)[0] <= Regions(j)[0].max()) &&
                            (positions(i)[1] >= Regions(j)[1].min()) &&
                            (positions(i)[1] <= Regions(j)[1].max()) &&
                            (positions(i)[2] >= Regions(j)[2].min()) &&
                            (positions(i)[2] <= Regions(j)[2].max()));
                if(xyz_bool){
                    ranks(i) = j;
                    invalid(i) = (myRank != ranks(i));
                }
        });
        Kokkos::fence();
    }


    template <typename T, unsigned Dim, class Mesh>
    void ParticleSpatialLayout<T, Dim, Mesh>::fillHash(int rank,
                                                       const locate_type& ranks,
                                                       hash_type& hash)
    {
        /* Compute the prefix sum and fill the hash
         */
        Kokkos::parallel_scan(
            "ParticleSpatialLayout::fillHash()",
            ranks.extent(0),
            KOKKOS_LAMBDA(const size_t i, int& idx, const bool final) {
                if (final) {
                    if (rank == ranks(i)) {
                        hash(idx) = i;
                    }
                }

                if (rank == ranks(i)) {
                    idx += 1;
                }
            });
        Kokkos::fence();
    }


    template <typename T, unsigned Dim, class Mesh>
    size_t ParticleSpatialLayout<T, Dim, Mesh>::numberOfSends(
        int rank,
        const locate_type& ranks)
    {
        size_t nSends = 0;
        Kokkos::parallel_reduce(
            "ParticleSpatialLayout::numberOfSends()",
            ranks.extent(0),
            KOKKOS_LAMBDA(const size_t i,
                                size_t& num)
            {
                num += size_t(rank == ranks(i));
            }, nSends);
        Kokkos::fence();
        return nSends;
    }
}<|MERGE_RESOLUTION|>--- conflicted
+++ resolved
@@ -44,19 +44,13 @@
         FieldLayout<Dim>& fl,
         Mesh& mesh)
     : rlayout_m(fl, mesh)
-<<<<<<< HEAD
-    { }
-   
+    {}
  
     template <typename T, unsigned Dim, class Mesh>
     void
     ParticleSpatialLayout<T, Dim, Mesh>::updateLayout(FieldLayout<Dim>& fl, Mesh& mesh) {
         rlayout_m.changeDomain(fl, mesh); 
     }
-=======
-    {}
->>>>>>> 9a962e7d
-
 
     template <typename T, unsigned Dim, class Mesh>
     template <class BufferType>
@@ -75,7 +69,6 @@
         if (nRanks < 2) {
             return;
         }
-
 
         /* particle MPI exchange:
          *   1. figure out which particles need to go where
@@ -84,15 +77,10 @@
          *   4. receive particles
          */
 
-<<<<<<< HEAD
-        size_t localnum = pdata.getLocalNum();
-         
-=======
         static IpplTimings::TimerRef locateTimer = IpplTimings::getTimer("locateParticles");
         IpplTimings::startTimer(locateTimer);
         size_type localnum = pdata.getLocalNum();
 
->>>>>>> 9a962e7d
         // 1st step
 
         /* the values specify the rank where
