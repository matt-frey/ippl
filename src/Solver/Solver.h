//
// Class Solver
//   Base class for all solvers.
//
// Copyright (c) 2021, Matthias Frey, University of St Andrews, St Andrews, Scotland
// All rights reserved
//
// This file is part of IPPL.
//
// IPPL is free software: you can redistribute it and/or modify
// it under the terms of the GNU General Public License as published by
// the Free Software Foundation, either version 3 of the License, or
// (at your option) any later version.
//
// You should have received a copy of the GNU General Public License
// along with IPPL. If not, see <https://www.gnu.org/licenses/>.
//

#ifndef IPPL_SOLVER_H
#define IPPL_SOLVER_H

#include "Utility/ParameterList.h"

#include "Field/Field.h"

namespace ippl {

<<<<<<< HEAD
    template <typename Tlhs, typename Trhs, unsigned Dim,
              class M=UniformCartesian<double, Dim>,
              class C=typename M::DefaultCentering>
    class Solver
    {   

=======
    template <typename Tlhs, typename Trhs, unsigned Dim, class Mesh, class Centering>
    class Solver {
>>>>>>> 310d6fe5
    public:
        using lhs_type = Field<Tlhs, Dim, Mesh, Centering>;
        using rhs_type = Field<Trhs, Dim, Mesh, Centering>;

        /*!
         * Default constructor
         */
        Solver() {}

        /*!
         * Convenience constructor with LHS and RHS parameters
         * @param lhs The LHS for the problem to solve
         * @param rhs The RHS for the problem to solve
         */
        Solver(lhs_type& lhs, rhs_type& rhs) {
            setLhs(lhs);
            setRhs(rhs);
        }

        /*!
         * Update one of the solver's parameters
         * @param key The parameter key
         * @param value The new value
         * @throw IpplException Fails if there is no existing parameter with the given key
         */
        template <typename T>
        void updateParameter(const std::string& key, const T& value) {
            params_m.update<T>(key, value);
        }

        /*!
         * Updates all solver parameters based on values in another parameter set
         * @param params Parameter list with updated values
         * @throw IpplException Fails if the provided parameter list includes keys not already
         * present
         */
        void updateParameters(const ParameterList& params) { params_m.update(params); }

        /*!
         * Merges another parameter set into the solver's parameters, overwriting
         * existing parameters in case of conflict
         * @param params Parameter list with desired values
         */
        void mergeParameters(const ParameterList& params) { params_m.merge(params); }

        /*!
         * Set the problem LHS
         * @param lhs Reference to problem LHS field
         */
        void setLhs(lhs_type& lhs) { lhs_mp = &lhs; }

        /*!
         * Set the problem RHS
         * @param rhs Reference to problem RHS field
         */
        virtual void setRhs(rhs_type& rhs) { rhs_mp = &rhs; }

    protected:
        ParameterList params_m;

        rhs_type* rhs_mp;
        lhs_type* lhs_mp;

        /*!
         * Utility function for initializing a solver's default
         * parameters (to be overridden for each base class)
         */
        virtual void setDefaultParameters() {}
    };
}  // namespace ippl

#endif<|MERGE_RESOLUTION|>--- conflicted
+++ resolved
@@ -25,17 +25,8 @@
 
 namespace ippl {
 
-<<<<<<< HEAD
-    template <typename Tlhs, typename Trhs, unsigned Dim,
-              class M=UniformCartesian<double, Dim>,
-              class C=typename M::DefaultCentering>
-    class Solver
-    {   
-
-=======
     template <typename Tlhs, typename Trhs, unsigned Dim, class Mesh, class Centering>
     class Solver {
->>>>>>> 310d6fe5
     public:
         using lhs_type = Field<Tlhs, Dim, Mesh, Centering>;
         using rhs_type = Field<Trhs, Dim, Mesh, Centering>;
