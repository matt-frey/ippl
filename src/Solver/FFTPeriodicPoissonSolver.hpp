--- conflicted
+++ resolved
@@ -34,8 +34,8 @@
 
         NDIndex<Dim> domainComplex;
 
-        Vector<double, Dim> hComplex;
-        Vector<double, Dim> originComplex;
+        vector_type hComplex;
+        vector_type originComplex;
 
         for (unsigned d = 0; d < Dim; ++d) {
             hComplex[d]      = 1.0;
@@ -50,12 +50,7 @@
 
         layoutComplex_mp = std::make_shared<Layout_t>(domainComplex, decomp);
 
-<<<<<<< HEAD
-        Vector<scalar_type, 3> hComplex      = {1.0, 1.0, 1.0};
-        Vector<scalar_type, 3> originComplex = {0.0, 0.0, 0.0};
-=======
->>>>>>> 6d082245
-        Mesh meshComplex(domainComplex, hComplex, originComplex);
+       Mesh meshComplex(domainComplex, hComplex, originComplex);
 
         fieldComplex_m.initialize(meshComplex, *layoutComplex_mp);
 
@@ -75,7 +70,6 @@
         scalar_type pi                 = std::acos(-1.0);
         const Mesh& mesh          = this->rhs_mp->get_mesh();
         const auto& lDomComplex   = layoutComplex_mp->getLocalNDIndex();
-        using vector_type         = typename Mesh::vector_type;
         const vector_type& origin = mesh.getOrigin();
         const vector_type& hx     = mesh.getMeshSpacing();
 
@@ -108,17 +102,13 @@
                             kVec[d]          = 2 * pi / Len * (iVec[d] - shift * N[d]);
                         }
 
-<<<<<<< HEAD
-                        scalar_type Dr = kVec[0] * kVec[0] + kVec[1] * kVec[1] + kVec[2] * kVec[2];
-=======
-                        double Dr = 0;
+                       scalar_type Dr = 0;
                         for (unsigned d = 0; d < Dim; ++d) {
                             Dr += kVec[d] * kVec[d];
                         }
 
                         bool isNotZero = (Dr != 0.0);
-                        double factor  = isNotZero * (1.0 / (Dr + ((!isNotZero) * 1.0)));
->>>>>>> 6d082245
+                        scalar_type factor  = isNotZero * (1.0 / (Dr + ((!isNotZero) * 1.0)));
 
                         apply<Dim>(view, args) *= factor;
                     });
@@ -157,19 +147,15 @@
                                 kVec[d] = notMid * 2 * pi / Len * (iVec[d] - shift * N[d]);
                             }
 
-                            double Dr = 0;
+                            scalar_type Dr = 0;
                             for (unsigned d = 0; d < Dim; ++d) {
                                 Dr += kVec[d] * kVec[d];
                             }
 
-<<<<<<< HEAD
-                            scalar_type Dr = kVec[0] * kVec[0] + kVec[1] * kVec[1] + kVec[2] * kVec[2];
-=======
-                            apply<Dim>(tempview, args) = apply<Dim>(view, args);
->>>>>>> 6d082245
+                           apply<Dim>(tempview, args) = apply<Dim>(view, args);
 
                             bool isNotZero = (Dr != 0.0);
-                            double factor  = isNotZero * (1.0 / (Dr + ((!isNotZero) * 1.0)));
+                            scalar_type factor  = isNotZero * (1.0 / (Dr + ((!isNotZero) * 1.0)));
 
                             apply<Dim>(tempview, args) *= -(imag * kVec[gd] * factor);
                         });
