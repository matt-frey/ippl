//
// Class FFTPeriodicPoissonSolver
//   Solves periodic electrostatics problems using Fourier transforms
//
// Copyright (c) 2021, Sriramkrishnan Muralikrishnan,
// Paul Scherrer Institut, Villigen, Switzerland
// All rights reserved
//
// This file is part of IPPL.
//
// IPPL is free software: you can redistribute it and/or modify
// it under the terms of the GNU General Public License as published by
// the Free Software Foundation, either version 3 of the License, or
// (at your option) any later version.
//
// You should have received a copy of the GNU General Public License
// along with IPPL. If not, see <https://www.gnu.org/licenses/>.
//

namespace ippl {

    template <typename Tl, typename Tr, unsigned Dim, class Mesh, class Centering>
    void FFTPeriodicPoissonSolver<Tl, Tr, Dim, Mesh, Centering>::setRhs(rhs_type& rhs) {

        Base::setRhs(rhs);
        initialize();
    }

    template <typename Tl, typename Tr, unsigned Dim, class Mesh, class Centering>
    void FFTPeriodicPoissonSolver<Tl, Tr, Dim, Mesh, Centering>::initialize() {
        const Layout_t& layout_r = this->rhs_mp->getLayout();
        domain_m                 = layout_r.getDomain();

        e_dim_tag decomp[Dim];

        NDIndex<Dim> domainComplex;

        vector_type hComplex;
        vector_type originComplex;

        for (unsigned d = 0; d < Dim; ++d) {
            hComplex[d]      = 1.0;
            originComplex[d] = 0.0;

            decomp[d] = layout_r.getRequestedDistribution(d);
            if (this->params_m.template get<int>("r2c_direction") == (int)d)
                domainComplex[d] = Index(domain_m[d].length() / 2 + 1);
            else
                domainComplex[d] = Index(domain_m[d].length());
        }

        layoutComplex_mp = std::make_shared<Layout_t>(domainComplex, decomp);

       Mesh meshComplex(domainComplex, hComplex, originComplex);

        fieldComplex_m.initialize(meshComplex, *layoutComplex_mp);

        if (this->params_m.template get<int>("output_type") == Base::GRAD)
            tempFieldComplex_m.initialize(meshComplex, *layoutComplex_mp);

        fft_mp = std::make_shared<FFT_t>(layout_r, *layoutComplex_mp, this->params_m);
    }

    template <typename Tl, typename Tr, unsigned Dim, class Mesh, class Centering>
    void FFTPeriodicPoissonSolver<Tl, Tr, Dim, Mesh, Centering>::solve() {
        fft_mp->transform(1, *this->rhs_mp, fieldComplex_m);

        auto view        = fieldComplex_m.getView();
        const int nghost = fieldComplex_m.getNghost();

<<<<<<< HEAD
        scalar_type pi                 = std::acos(-1.0);
=======
        double pi                 = Kokkos::numbers::pi_v<double>;
>>>>>>> 3026c75d
        const Mesh& mesh          = this->rhs_mp->get_mesh();
        const auto& lDomComplex   = layoutComplex_mp->getLocalNDIndex();
        const vector_type& origin = mesh.getOrigin();
        const vector_type& hx     = mesh.getMeshSpacing();

        vector_type rmax;
        Vector<int, Dim> N;
        for (size_t d = 0; d < Dim; ++d) {
            N[d]    = domain_m[d].length();
            rmax[d] = origin[d] + (N[d] * hx[d]);
        }

        // Based on output_type calculate either solution
        // or gradient

        using index_array_type = typename RangePolicy<Dim>::index_array_type;
        switch (this->params_m.template get<int>("output_type")) {
            case Base::SOL: {
                ippl::parallel_for(
                    "Solution FFTPeriodicPoissonSolver", getRangePolicy<Dim>(view, nghost),
                    KOKKOS_LAMBDA(const index_array_type& args) {
                        Vector<int, Dim> iVec = args - nghost;
                        for (unsigned d = 0; d < Dim; ++d) {
                            iVec[d] += lDomComplex[d].first();
                        }

                        Vector_t kVec;

                        for (size_t d = 0; d < Dim; ++d) {
                            const scalar_type Len = rmax[d] - origin[d];
                            bool shift       = (iVec[d] > (N[d] / 2));
                            kVec[d]          = 2 * pi / Len * (iVec[d] - shift * N[d]);
                        }

                       scalar_type Dr = 0;
                        for (unsigned d = 0; d < Dim; ++d) {
                            Dr += kVec[d] * kVec[d];
                        }

                        bool isNotZero = (Dr != 0.0);
                        scalar_type factor  = isNotZero * (1.0 / (Dr + ((!isNotZero) * 1.0)));

                        apply<Dim>(view, args) *= factor;
                    });

                fft_mp->transform(-1, *this->rhs_mp, fieldComplex_m);

                break;
            }
            case Base::GRAD: {
                // Compute gradient in Fourier space and then
                // take inverse FFT.

                Complex_t imag = {0.0, 1.0};
                auto tempview                = tempFieldComplex_m.getView();
                auto viewRhs                 = this->rhs_mp->getView();
                auto viewLhs                 = this->lhs_mp->getView();
                const int nghostL            = this->lhs_mp->getNghost();

                for (size_t gd = 0; gd < Dim; ++gd) {
                    ippl::parallel_for(
                        "Gradient FFTPeriodicPoissonSolver", getRangePolicy<Dim>(view, nghost),
                        KOKKOS_LAMBDA(const index_array_type& args) {
                            Vector<int, Dim> iVec = args - nghost;
                            for (unsigned d = 0; d < Dim; ++d) {
                                iVec[d] += lDomComplex[d].first();
                            }

                            Vector_t kVec;

                            for (size_t d = 0; d < Dim; ++d) {
                                const scalar_type Len = rmax[d] - origin[d];
                                bool shift       = (iVec[d] > (N[d] / 2));
                                bool notMid      = (iVec[d] != (N[d] / 2));
                                // For the noMid part see
                                // https://math.mit.edu/~stevenj/fft-deriv.pdf Algorithm 1
                                kVec[d] = notMid * 2 * pi / Len * (iVec[d] - shift * N[d]);
                            }

                            scalar_type Dr = 0;
                            for (unsigned d = 0; d < Dim; ++d) {
                                Dr += kVec[d] * kVec[d];
                            }

                           apply<Dim>(tempview, args) = apply<Dim>(view, args);

                            bool isNotZero = (Dr != 0.0);
                            scalar_type factor  = isNotZero * (1.0 / (Dr + ((!isNotZero) * 1.0)));

                            apply<Dim>(tempview, args) *= -(imag * kVec[gd] * factor);
                        });

                    fft_mp->transform(-1, *this->rhs_mp, tempFieldComplex_m);

                    ippl::parallel_for(
                        "Assign Gradient FFTPeriodicPoissonSolver",
                        getRangePolicy<Dim>(viewLhs, nghostL),
                        KOKKOS_LAMBDA(const index_array_type& args) {
                            apply<Dim>(viewLhs, args)[gd] = apply<Dim>(viewRhs, args);
                        });
                }

                break;
            }

            default:
                throw IpplException("FFTPeriodicPoissonSolver::solve", "Unrecognized output_type");
        }
    }
}  // namespace ippl<|MERGE_RESOLUTION|>--- conflicted
+++ resolved
@@ -68,11 +68,7 @@
         auto view        = fieldComplex_m.getView();
         const int nghost = fieldComplex_m.getNghost();
 
-<<<<<<< HEAD
-        scalar_type pi                 = std::acos(-1.0);
-=======
-        double pi                 = Kokkos::numbers::pi_v<double>;
->>>>>>> 3026c75d
+        scalar_type pi                 = Kokkos::numbers::pi_v<scalar_type>;
         const Mesh& mesh          = this->rhs_mp->get_mesh();
         const auto& lDomComplex   = layoutComplex_mp->getLocalNDIndex();
         const vector_type& origin = mesh.getOrigin();
