--- conflicted
+++ resolved
@@ -28,96 +28,6 @@
 template <class T, unsigned D, class M, class C>
 class Field;
 template <unsigned Dim, class MFLOAT>
-<<<<<<< HEAD
-std::ostream& operator<<(std::ostream&, const Cartesian<Dim,MFLOAT>&);
-
-template <unsigned Dim, class MFLOAT>
-class Cartesian : public Mesh<Dim>
-{
-public: 
-  //# public typedefs
-  typedef Cell DefaultCentering;
-  typedef MFLOAT MeshValue_t;
-  typedef Vektor<MFLOAT,Dim> MeshVektor_t;
-
-  // Default constructor (use initialize() to make valid)
-  Cartesian()
-  {
-    hasSpacingFields = false;
-  };  
-  // Destructor
-  ~Cartesian()
-  {
-    if (hasSpacingFields) {
-      delete VertSpacings;
-      delete CellSpacings;
-      delete FlVert;
-      delete FlCell;
-    }
-  }; 
-
-  // Non-default constructors
-  Cartesian(const NDIndex<Dim>& ndi);
-  Cartesian(const Index& I);
-  Cartesian(const Index& I, const Index& J);
-  Cartesian(const Index& I, const Index& J, const Index& K);
-  // These also take a MFLOAT** specifying the mesh spacings:
-  Cartesian(const NDIndex<Dim>& ndi, MFLOAT** const delX);
-  Cartesian(const Index& I, MFLOAT** const delX);
-  Cartesian(const Index& I, const Index& J, MFLOAT** const delX);
-  Cartesian(const Index& I, const Index& J, const Index& K,
-            MFLOAT** const delX);
-  // These further take a Vektor<MFLOAT,Dim>& specifying the origin:
-  Cartesian(const NDIndex<Dim>& ndi, MFLOAT** const delX,
-            const Vektor<MFLOAT,Dim>& orig);
-  Cartesian(const Index& I, MFLOAT** const delX,
-            const Vektor<MFLOAT,Dim>& orig);
-  Cartesian(const Index& I, const Index& J, MFLOAT** const delX,
-            const Vektor<MFLOAT,Dim>& orig);
-  Cartesian(const Index& I, const Index& J, const Index& K,
-            MFLOAT** const delX, const Vektor<MFLOAT,Dim>& orig);
-  // These further take a MeshBC_E array specifying mesh boundary conditions.
-  Cartesian(const NDIndex<Dim>& ndi, MFLOAT** const delX,
-            const Vektor<MFLOAT,Dim>& orig, MeshBC_E* const mbc);
-  Cartesian(const Index& I, MFLOAT** const delX,
-            const Vektor<MFLOAT,Dim>& orig, MeshBC_E* const mbc);
-  Cartesian(const Index& I, const Index& J, MFLOAT** const delX,
-            const Vektor<MFLOAT,Dim>& orig, MeshBC_E* const mbc);
-  Cartesian(const Index& I, const Index& J, const Index& K,
-            MFLOAT** const delX, const Vektor<MFLOAT,Dim>& orig,
-            MeshBC_E* const mbc);
-
-  // initialize functions
-  void initialize(const NDIndex<Dim>& ndi);
-  void initialize(const Index& I);
-  void initialize(const Index& I, const Index& J);
-  void initialize(const Index& I, const Index& J, const Index& K);
-  // These also take a MFLOAT** specifying the mesh spacings:
-  void initialize(const NDIndex<Dim>& ndi, MFLOAT** const delX);
-  void initialize(const Index& I, MFLOAT** const delX);
-  void initialize(const Index& I, const Index& J, MFLOAT** const delX);
-  void initialize(const Index& I, const Index& J, const Index& K,
-                  MFLOAT** const delX);
-  // These further take a Vektor<MFLOAT,Dim>& specifying the origin:
-  void initialize(const NDIndex<Dim>& ndi, MFLOAT** const delX,
-                  const Vektor<MFLOAT,Dim>& orig);
-  void initialize(const Index& I, MFLOAT** const delX,
-                  const Vektor<MFLOAT,Dim>& orig);
-  void initialize(const Index& I, const Index& J, MFLOAT** const delX,
-                  const Vektor<MFLOAT,Dim>& orig);
-  void initialize(const Index& I, const Index& J, const Index& K,
-                  MFLOAT** const delX, const Vektor<MFLOAT,Dim>& orig);
-  // These further take a MeshBC_E array specifying mesh boundary conditions.
-  void initialize(const NDIndex<Dim>& ndi, MFLOAT** const delX,
-                  const Vektor<MFLOAT,Dim>& orig, MeshBC_E* const mbc);
-  void initialize(const Index& I, MFLOAT** const delX,
-                  const Vektor<MFLOAT,Dim>& orig, MeshBC_E* const mbc);
-  void initialize(const Index& I, const Index& J, MFLOAT** const delX,
-                  const Vektor<MFLOAT,Dim>& orig, MeshBC_E* const mbc);
-  void initialize(const Index& I, const Index& J, const Index& K,
-                  MFLOAT** const delX, const Vektor<MFLOAT,Dim>& orig,
-                  MeshBC_E* const mbc);
-=======
 class Cartesian;
 template <unsigned Dim, class MFLOAT>
 std::ostream& operator<<(std::ostream&, const Cartesian<Dim, MFLOAT>&);
@@ -194,7 +104,6 @@
                     const Vektor<MFLOAT, Dim>& orig, MeshBC_E* const mbc);
     void initialize(const Index& I, const Index& J, const Index& K, MFLOAT** const delX,
                     const Vektor<MFLOAT, Dim>& orig, MeshBC_E* const mbc);
->>>>>>> 310d6fe5
 
 private:
     // Private member data:
