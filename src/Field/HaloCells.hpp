--- conflicted
+++ resolved
@@ -84,16 +84,11 @@
                     size_type nsends;
                     pack(range, view, haloData_m, nsends);
 
-<<<<<<< HEAD
-                    buffer_type buf = Ippl::Comm->getBuffer<memory_space, T>(
+                    buffer_type buf = Comm->getBuffer<memory_space, T>(
                         IPPL_HALO_SEND + i * cubeCount + index, nsends);
-=======
-                    buffer_type buf =
-                        Comm->getBuffer<T>(IPPL_HALO_SEND + i * cubeCount + index, nsends);
->>>>>>> 2419e4fe
 
                     Comm->isend(targetRank, tag, haloData_m, *buf, requests[requestIndex++],
-                                      nsends);
+                                nsends);
                     buf->resetWritePos();
                 }
             }
@@ -114,13 +109,8 @@
 
                     size_type nrecvs = range.size();
 
-<<<<<<< HEAD
-                    buffer_type buf = Ippl::Comm->getBuffer<memory_space, T>(
+                    buffer_type buf = Comm->getBuffer<memory_space, T>(
                         IPPL_HALO_RECV + i * cubeCount + index, nrecvs);
-=======
-                    buffer_type buf =
-                        Comm->getBuffer<T>(IPPL_HALO_RECV + i * cubeCount + index, nrecvs);
->>>>>>> 2419e4fe
 
                     Comm->recv(sourceRank, tag, haloData_m, *buf, nrecvs * sizeof(T), nrecvs);
                     buf->resetReadPos();
@@ -222,16 +212,10 @@
 
         template <typename T, unsigned Dim, class... ViewArgs>
         template <typename Op>
-<<<<<<< HEAD
         void HaloCells<T, Dim, ViewArgs...>::applyPeriodicSerialDim(view_type& view,
                                                                     const Layout_t* layout,
                                                                     const int nghost) {
-            int myRank           = Ippl::Comm->rank();
-=======
-        void HaloCells<T, Dim>::applyPeriodicSerialDim(view_type& view, const Layout_t* layout,
-                                                       const int nghost) {
             int myRank           = Comm->rank();
->>>>>>> 2419e4fe
             const auto& lDomains = layout->getHostLocalDomains();
             const auto& domain   = layout->getDomain();
             using index_type     = typename RangePolicy<Dim>::index_type;
