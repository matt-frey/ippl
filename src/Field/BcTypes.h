//   This file contains the abstract base class for 
//   field boundary conditions and other child classes
//   which represent specific BCs. At the moment the 
//   following field BCs are supported
//   
//   1. Periodic BC
//   2. Zero BC
//   3. Specifying a constant BC
//   4. No BC (default option)
//   5. Constant extrapolation BC
//   Only cell-centered field BCs are implemented 
//   at the moment.
// Copyright (c) 2021, Sriramkrishnan Muralikrishnan,
// Paul Scherrer Institut, Villigen PSI, Switzerland
// Matthias Frey, University of St Andrews, 
// St Andrews, Scotland
// All rights reserved
//
// This file is part of IPPL.
//
// IPPL is free software: you can redistribute it and/or modify
// it under the terms of the GNU General Public License as published by
// the Free Software Foundation, either version 3 of the License, or
// (at your option) any later version.
//
// You should have received a copy of the GNU General Public License
// along with IPPL. If not, see <https://www.gnu.org/licenses/>.
//
#ifndef IPPL_FIELD_BC_TYPES_H
#define IPPL_FIELD_BC_TYPES_H

#include "Index/NDIndex.h"
#include "Types/ViewTypes.h"
#include "Types/IpplTypes.h"
#include "Communicate/Archive.h"
#include "FieldLayout/FieldLayout.h"
#include "Meshes/UniformCartesian.h"

namespace ippl {
    template<typename T, unsigned Dim, class Mesh, class Cell> class Field;

    namespace detail {
        template<typename T, unsigned Dim, class Mesh, class Cell> class BCondBase;

        template<typename T, unsigned Dim, class Mesh, class Cell>
        std::ostream& operator<<(std::ostream&, const BCondBase<T, Dim, Mesh, Cell>&);


        template<typename T, unsigned Dim, class Mesh, class Cell>
        class BCondBase
        {
        public:

            using Field_t = Field<T, Dim, Mesh, Cell>;
            using Layout_t = FieldLayout<Dim>;
            
            // Constructor takes:
            // face: the face to apply the boundary condition on.
            // i : what component of T to apply the boundary condition to.
            // The components default to setting all components.
            BCondBase(unsigned int face);


            virtual ~BCondBase() = default;

            virtual void findBCNeighbors(Field<T, Dim, Mesh, Cell>& field) = 0;
            virtual void apply(Field<T, Dim, Mesh, Cell>& field) = 0;
            virtual void write(std::ostream&) const = 0;

            // Return face on which BC applies
            unsigned int getFace() const { return face_m; }

            // Returns whether or not this BC changes physical cells.
            bool changesPhysicalCells() const { return changePhysical_m; }

        protected:
            // What face to apply the boundary condition to.
            unsigned int face_m;

            // True if this boundary condition changes physical cells.
            bool changePhysical_m;
        };

    }
    
    template<typename T,
             unsigned Dim,
             class Mesh = UniformCartesian<double, Dim>,
             class Cell = typename Mesh::DefaultCentering>
    class ExtrapolateFace : public detail::BCondBase<T, Dim, Mesh, Cell>
    {
    public:
        // Constructor takes zero, one, or two int's specifying components of
        // multicomponent types like Vector this BC applies to.
        // Zero int's specified means apply to all components; one means apply to
        // component (i), and two means apply to component (i,j),
        using base_type = detail::BCondBase<T, Dim, Mesh, Cell>;
        using Field_t = typename detail::BCondBase<T, Dim, Mesh, Cell>::Field_t;
        using Layout_t = typename detail::BCondBase<T, Dim, Mesh, Cell>::Layout_t;

        ExtrapolateFace(unsigned face,
                        T offset,
                        T slope)
        : base_type(face)
        , offset_m(offset)
        , slope_m(slope)
        {}

        virtual ~ExtrapolateFace() = default;

        virtual void findBCNeighbors(Field_t& /*field*/) {}
        virtual void apply(Field_t& field);

        virtual void write(std::ostream& out) const;

        const T& getOffset() const { return offset_m; }
        const T& getSlope() const { return slope_m; }

    protected:
        T offset_m;
        T slope_m;
    };

    template<typename T,
             unsigned Dim,
             class Mesh = UniformCartesian<double, Dim>,
             class Cell = typename Mesh::DefaultCentering>
    class NoBcFace : public detail::BCondBase<T, Dim, Mesh, Cell>
    {
        public:
            
            using Field_t = typename detail::BCondBase<T, Dim, Mesh, Cell>::Field_t;
            NoBcFace(int face) : detail::BCondBase<T, Dim, Mesh, Cell>(face) {}

            virtual void findBCNeighbors(Field_t& /*field*/) {}
            virtual void apply(Field_t& /*field*/) {}

            virtual void write(std::ostream& out) const;
        
    };


    template<typename T,
             unsigned Dim,
             class Mesh = UniformCartesian<double, Dim>,
             class Cell = typename Mesh::DefaultCentering>
    class ConstantFace : public ExtrapolateFace<T, Dim, Mesh, Cell>
    {
    public:
        ConstantFace(unsigned int face, T constant)
        : ExtrapolateFace<T, Dim, Mesh, Cell>(face, constant, 0)
        {}

        virtual void write(std::ostream& out) const;
    };


    template<typename T,
             unsigned Dim,
             class Mesh = UniformCartesian<double, Dim>,
             class Cell = typename Mesh::DefaultCentering>
    class ZeroFace : public ConstantFace<T, Dim, Mesh, Cell>
    {
    public:
        ZeroFace(unsigned face)
        : ConstantFace<T, Dim, Mesh, Cell>(face, 0.0)
        {}

        virtual void write(std::ostream& out) const;
    };


    template<typename T,
             unsigned Dim,
             class Mesh = UniformCartesian<double, Dim>,
             class Cell = typename Mesh::DefaultCentering>
    class PeriodicFace : public detail::BCondBase<T, Dim, Mesh, Cell>
    {
    public:
        using face_neighbor_type = std::array<std::vector<int>, 2 * Dim>;
        using Field_t = typename detail::BCondBase<T, Dim, Mesh, Cell>::Field_t;
        using Layout_t = typename detail::BCondBase<T, Dim, Mesh, Cell>::Layout_t;
        
        PeriodicFace(unsigned face)
        : detail::BCondBase<T, Dim, Mesh, Cell>(face)
        { }

        virtual void findBCNeighbors(Field_t& field);
        virtual void apply(Field_t& field);

        virtual void write(std::ostream& out) const;

    private:
        face_neighbor_type faceNeighbors_m;
<<<<<<< HEAD

        detail::FieldBufferData<T> fd_m;
=======
        detail::FieldBufferData<T> haloData_m;
>>>>>>> 9a962e7d
    };
}


#include "Field/BcTypes.hpp"

#endif<|MERGE_RESOLUTION|>--- conflicted
+++ resolved
@@ -192,12 +192,7 @@
 
     private:
         face_neighbor_type faceNeighbors_m;
-<<<<<<< HEAD
-
-        detail::FieldBufferData<T> fd_m;
-=======
         detail::FieldBufferData<T> haloData_m;
->>>>>>> 9a962e7d
     };
 }
 
