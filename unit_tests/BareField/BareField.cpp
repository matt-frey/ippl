//
// Unit test BareFieldTest
//   Test the functionality of the class BareField.
//
// Copyright (c) 2021 Paul Scherrer Institut, Villigen PSI, Switzerland
// All rights reserved
//
// This file is part of IPPL.
//
// IPPL is free software: you can redistribute it and/or modify
// it under the terms of the GNU General Public License as published by
// the Free Software Foundation, either version 3 of the License, or
// (at your option) any later version.
//
// You should have received a copy of the GNU General Public License
// along with IPPL. If not, see <https://www.gnu.org/licenses/>.
//
#include "Ippl.h"

#include <Kokkos_MathematicalConstants.hpp>
#include <Kokkos_MathematicalFunctions.hpp>

#include "MultirankUtils.h"
#include "gtest/gtest.h"

template <typename T>
class BareFieldTest : public ::testing::Test, public MultirankUtils<1, 2, 3, 4, 5, 6> {
public:
    template <unsigned Dim>
    using field_type = ippl::BareField<T, Dim>;

    template <unsigned Dim>
    using vfield_type = ippl::BareField<ippl::Vector<T, Dim>, Dim>;

    BareFieldTest() {
        computeGridSizes(nPoints);
        setup(this);
    }

    template <size_t Idx, unsigned Dim>
    void setupDim() {
        std::array<ippl::Index, Dim> indices;
        for (unsigned d = 0; d < Dim; d++) {
            indices[d] = ippl::Index(nPoints[d]);
        }
        auto owned = std::make_from_tuple<ippl::NDIndex<Dim>>(indices);

        ippl::e_dim_tag domDec[Dim];
        for (auto& tag : domDec) {
            tag = ippl::PARALLEL;
        }

        std::get<Idx>(layouts) = ippl::FieldLayout<Dim>(owned, domDec);
        auto& layout           = std::get<Idx>(layouts);

        std::get<Idx>(fields)  = std::make_shared<field_type<Dim>>(layout);
        std::get<Idx>(vfields) = std::make_shared<vfield_type<Dim>>(layout);
    }

    Collection<ippl::FieldLayout> layouts;

    PtrCollection<std::shared_ptr, field_type> fields;
    PtrCollection<std::shared_ptr, vfield_type> vfields;
    size_t nPoints[MaxDim];
};

template <typename T, unsigned Dim>
struct FieldVal {
    const typename BareFieldTest<T>::field_type<Dim>::view_type view;
    const ippl::NDIndex<Dim> lDom;

    template <typename... Idx>
    KOKKOS_INLINE_FUNCTION void operator()(const Idx... args) const {
        T tot = (args + ...);
        for (unsigned d = 0; d < Dim; d++) {
            tot += lDom[d].first();
        }
        view(args...) = tot - 1;
    }
};

using Precisions = ::testing::Types<double, float>;

TYPED_TEST_CASE(BareFieldTest, Precisions);

TYPED_TEST(BareFieldTest, DeepCopy) {
    auto check = [&]<unsigned Dim>(std::shared_ptr<typename TestFixture::field_type<Dim>>& field) {
        using view_type   = typename TestFixture::field_type<Dim>::view_type;
        using mirror_type = typename view_type::host_mirror_type;

        *field                                     = 0;
        typename TestFixture::field_type<Dim> copy = field->deepCopy();
        copy                                       = copy + 1;

        mirror_type mirrorA = field->getHostMirror();
        mirror_type mirrorB = copy.getHostMirror();

        Kokkos::deep_copy(mirrorA, field->getView());
        Kokkos::deep_copy(mirrorB, copy.getView());

<<<<<<< HEAD
        this->template nestedViewLoop<Dim>(
            mirrorA, field->getNghost(), [&]<typename... Idx>(const Idx... args) {
                if constexpr (std::is_same<TypeParam, double>::value) {
                    ASSERT_DOUBLE_EQ(mirrorA(args...) + 1, mirrorB(args...));
                } else {
                    ASSERT_FLOAT_EQ(mirrorA(args...) + 1, mirrorB(args...));
                }
            });
=======
        nestedViewLoop(mirrorA, field->getNghost(), [&]<typename... Idx>(const Idx... args) {
            ASSERT_DOUBLE_EQ(mirrorA(args...) + 1, mirrorB(args...));
        });
>>>>>>> 2419e4fe
    };

    this->apply(check, this->fields);
}

TYPED_TEST(BareFieldTest, Sum) {
    TypeParam val                    = 1.0;
    TypeParam expected[this->MaxDim] = {val * this->nPoints[0]};
    for (unsigned d = 1; d < this->MaxDim; d++) {
        expected[d] = expected[d - 1] * this->nPoints[d];
    }

    auto check = [&]<unsigned Dim>(std::shared_ptr<typename TestFixture::field_type<Dim>>& field) {
        *field        = val;
        TypeParam sum = field->sum();
        if constexpr (std::is_same<TypeParam, double>::value) {
            ASSERT_DOUBLE_EQ(expected[this->dimToIndex(Dim)], sum);
        } else {
            ASSERT_FLOAT_EQ(expected[this->dimToIndex(Dim)], sum);
        }
    };

    this->apply(check, this->fields);
}

TYPED_TEST(BareFieldTest, Min) {
    auto check = [&]<unsigned Dim>(std::shared_ptr<typename TestFixture::field_type<Dim>>& field) {
        using view_type = typename TestFixture::field_type<Dim>::view_type;

        const ippl::NDIndex<Dim> lDom = field->getLayout().getLocalNDIndex();
        view_type view                = field->getView();

        Kokkos::parallel_for("Set field", field->getFieldRangePolicy(),
                             FieldVal<TypeParam, Dim>{view, lDom});
        Kokkos::fence();

        TypeParam min = field->min();
        // minimum value in 3D: -1 + nghost + nghost + nghost
        if constexpr (std::is_same<TypeParam, double>::value) {
            ASSERT_DOUBLE_EQ(min, field->getNghost() * Dim - 1);
        } else {
            ASSERT_FLOAT_EQ(min, field->getNghost() * Dim - 1);
        }
    };

    this->apply(check, this->fields);
}

TYPED_TEST(BareFieldTest, Max) {
    TypeParam val                    = 1.;
    TypeParam expected[this->MaxDim] = {this->nPoints[0] - val};
    for (unsigned d = 1; d < this->MaxDim; d++) {
        expected[d] = expected[d - 1] + this->nPoints[d];
    }
    auto check = [&]<unsigned Dim>(std::shared_ptr<typename TestFixture::field_type<Dim>>& field) {
        using view_type = typename TestFixture::field_type<Dim>::view_type;

        const ippl::NDIndex<Dim> lDom = field->getLayout().getLocalNDIndex();
        view_type view                = field->getView();

        Kokkos::parallel_for("Set field", field->getFieldRangePolicy(),
                             FieldVal<TypeParam, Dim>{view, lDom});
        Kokkos::fence();

        TypeParam max = field->max();
        if constexpr (std::is_same<TypeParam, double>::value) {
            ASSERT_DOUBLE_EQ(max, expected[this->dimToIndex(Dim)]);
        } else {
            ASSERT_FLOAT_EQ(max, expected[this->dimToIndex(Dim)]);
        }
    };

    this->apply(check, this->fields);
}

TYPED_TEST(BareFieldTest, Prod) {
    TypeParam sizes[this->MaxDim] = {(TypeParam)this->nPoints[0]};
    for (unsigned d = 1; d < this->MaxDim; d++) {
        sizes[d] = sizes[d - 1] * this->nPoints[d];
    }
    auto check = [&]<unsigned Dim>(std::shared_ptr<typename TestFixture::field_type<Dim>>& field) {
        *field        = 2.;
        TypeParam val = field->prod();

        if constexpr (std::is_same<TypeParam, double>::value) {
            ASSERT_DOUBLE_EQ(val, pow(2, sizes[this->dimToIndex(Dim)]));
        } else {
            ASSERT_FLOAT_EQ(val, pow(2, sizes[this->dimToIndex(Dim)]));
        }
    };

    this->apply(check, this->fields);
}

TYPED_TEST(BareFieldTest, ScalarMultiplication) {
    auto check = [&]<unsigned Dim>(std::shared_ptr<typename TestFixture::field_type<Dim>>& field) {
        using view_type   = typename TestFixture::field_type<Dim>::view_type;
        using mirror_type = typename view_type::host_mirror_type;

        *field = 1.;
        *field = *field * 10;

        const int shift = field->getNghost();

        view_type view     = field->getView();
        mirror_type mirror = Kokkos::create_mirror_view(view);
        Kokkos::deep_copy(mirror, view);

<<<<<<< HEAD
        this->template nestedViewLoop<Dim>(mirror, shift, [&]<typename... Idx>(const Idx... args) {
            if constexpr (std::is_same<TypeParam, double>::value) {
                ASSERT_DOUBLE_EQ(mirror(args...), 10.);
            } else {
                ASSERT_FLOAT_EQ(mirror(args...), 10.);
            }
=======
        nestedViewLoop(mirror, shift, [&]<typename... Idx>(const Idx... args) {
            ASSERT_DOUBLE_EQ(mirror(args...), 10.);
>>>>>>> 2419e4fe
        });
    };

    this->apply(check, this->fields);
}

TYPED_TEST(BareFieldTest, DotProduct) {
    auto check = [&]<unsigned Dim>(
                     std::shared_ptr<typename TestFixture::field_type<Dim>>& field,
                     std::shared_ptr<typename TestFixture::vfield_type<Dim>>& vfield) {
        using view_type   = typename TestFixture::field_type<Dim>::view_type;
        using mirror_type = typename view_type::host_mirror_type;

        *vfield = 1.;
        *field  = 5. * dot(*vfield, *vfield);

        const int shift = field->getNghost();

        view_type view     = field->getView();
        mirror_type mirror = Kokkos::create_mirror_view(view);
        Kokkos::deep_copy(mirror, view);

<<<<<<< HEAD
        this->template nestedViewLoop<Dim>(mirror, shift, [&]<typename... Idx>(const Idx... args) {
            if constexpr (std::is_same<TypeParam, double>::value) {
                ASSERT_DOUBLE_EQ(mirror(args...), 5 * Dim);
            } else {
                ASSERT_FLOAT_EQ(mirror(args...), 5 * Dim);
            }
=======
        nestedViewLoop(mirror, shift, [&]<typename... Idx>(const Idx... args) {
            ASSERT_DOUBLE_EQ(mirror(args...), 5 * Dim);
>>>>>>> 2419e4fe
        });
    };

    this->apply(check, this->fields, this->vfields);
}

TYPED_TEST(BareFieldTest, AllFuncs) {
    auto check = [&]<unsigned Dim>(std::shared_ptr<typename TestFixture::field_type<Dim>>& field) {
        using Kokkos::sin, Kokkos::cos, Kokkos::tan, Kokkos::acos, Kokkos::asin, Kokkos::exp,
            Kokkos::erf, Kokkos::cosh, Kokkos::tanh, Kokkos::sinh, Kokkos::log, Kokkos::ceil,
            Kokkos::atan, Kokkos::log, Kokkos::log10, Kokkos::sqrt, Kokkos::floor;
        using view_type   = typename TestFixture::field_type<Dim>::view_type;
        using mirror_type = typename view_type::host_mirror_type;

        TypeParam pi    = Kokkos::numbers::pi_v<TypeParam>;
        TypeParam alpha = pi / 4;
        *field          = alpha;
        // Compute new value
        TypeParam beta = fabs(
            7.0 * (sin(alpha) * cos(alpha)) / (tan(alpha) * acos(alpha)) - exp(alpha) + erf(alpha)
            + (asin(alpha) * cosh(alpha)) / (atan(alpha) * sinh(alpha)) + tanh(alpha) * log(alpha)
            - log10(alpha) * sqrt(alpha) + floor(alpha) * ceil(alpha));

        // Compute same value via field ops
        *field = fabs(7.0 * (sin(*field) * cos(*field)) / (tan(*field) * acos(*field)) - exp(*field)
                      + erf(*field) + (asin(*field) * cosh(*field)) / (atan(*field) * sinh(*field))
                      + tanh(*field) * log(*field) - log10(*field) * sqrt(*field)
                      + floor(*field) * ceil(*field));

        const int shift = field->getNghost();

        view_type view     = field->getView();
        mirror_type mirror = Kokkos::create_mirror_view(view);
        Kokkos::deep_copy(mirror, view);

<<<<<<< HEAD
        this->template nestedViewLoop<Dim>(mirror, shift, [&]<typename... Idx>(const Idx... args) {
            if constexpr (std::is_same<TypeParam, double>::value) {
                ASSERT_DOUBLE_EQ(mirror(args...), beta);
            } else {
                ASSERT_FLOAT_EQ(mirror(args...), beta);
            }
=======
        nestedViewLoop(mirror, shift, [&]<typename... Idx>(const Idx... args) {
            ASSERT_DOUBLE_EQ(mirror(args...), beta);
>>>>>>> 2419e4fe
        });
    };

    this->apply(check, this->fields);
}

int main(int argc, char* argv[]) {
    int success = 1;
    ippl::initialize(argc, argv);
    {
        ::testing::InitGoogleTest(&argc, argv);
        success = RUN_ALL_TESTS();
    }
    ippl::finalize();
    return success;
}<|MERGE_RESOLUTION|>--- conflicted
+++ resolved
@@ -79,6 +79,15 @@
     }
 };
 
+template <typename T>
+void assertTypeParam(const T valA, const T valB) {
+    if constexpr (std::is_same<T, double>::value) {
+        ASSERT_DOUBLE_EQ(valA, valB);
+    } else {
+        ASSERT_FLOAT_EQ(valA, valB);
+    }
+};
+
 using Precisions = ::testing::Types<double, float>;
 
 TYPED_TEST_CASE(BareFieldTest, Precisions);
@@ -98,20 +107,10 @@
         Kokkos::deep_copy(mirrorA, field->getView());
         Kokkos::deep_copy(mirrorB, copy.getView());
 
-<<<<<<< HEAD
-        this->template nestedViewLoop<Dim>(
+        this->template nestedViewLoop(
             mirrorA, field->getNghost(), [&]<typename... Idx>(const Idx... args) {
-                if constexpr (std::is_same<TypeParam, double>::value) {
-                    ASSERT_DOUBLE_EQ(mirrorA(args...) + 1, mirrorB(args...));
-                } else {
-                    ASSERT_FLOAT_EQ(mirrorA(args...) + 1, mirrorB(args...));
-                }
+                assertTypeParam<TypeParam>(mirrorA(args...) + 1, mirrorB(args...));
             });
-=======
-        nestedViewLoop(mirrorA, field->getNghost(), [&]<typename... Idx>(const Idx... args) {
-            ASSERT_DOUBLE_EQ(mirrorA(args...) + 1, mirrorB(args...));
-        });
->>>>>>> 2419e4fe
     };
 
     this->apply(check, this->fields);
@@ -127,11 +126,7 @@
     auto check = [&]<unsigned Dim>(std::shared_ptr<typename TestFixture::field_type<Dim>>& field) {
         *field        = val;
         TypeParam sum = field->sum();
-        if constexpr (std::is_same<TypeParam, double>::value) {
-            ASSERT_DOUBLE_EQ(expected[this->dimToIndex(Dim)], sum);
-        } else {
-            ASSERT_FLOAT_EQ(expected[this->dimToIndex(Dim)], sum);
-        }
+        assertTypeParam<TypeParam>(expected[this->dimToIndex(Dim)], sum);
     };
 
     this->apply(check, this->fields);
@@ -150,11 +145,7 @@
 
         TypeParam min = field->min();
         // minimum value in 3D: -1 + nghost + nghost + nghost
-        if constexpr (std::is_same<TypeParam, double>::value) {
-            ASSERT_DOUBLE_EQ(min, field->getNghost() * Dim - 1);
-        } else {
-            ASSERT_FLOAT_EQ(min, field->getNghost() * Dim - 1);
-        }
+        assertTypeParam<TypeParam>(min, field->getNghost() * Dim - 1);
     };
 
     this->apply(check, this->fields);
@@ -177,11 +168,7 @@
         Kokkos::fence();
 
         TypeParam max = field->max();
-        if constexpr (std::is_same<TypeParam, double>::value) {
-            ASSERT_DOUBLE_EQ(max, expected[this->dimToIndex(Dim)]);
-        } else {
-            ASSERT_FLOAT_EQ(max, expected[this->dimToIndex(Dim)]);
-        }
+        assertTypeParam<TypeParam>(max, expected[this->dimToIndex(Dim)]);
     };
 
     this->apply(check, this->fields);
@@ -196,11 +183,7 @@
         *field        = 2.;
         TypeParam val = field->prod();
 
-        if constexpr (std::is_same<TypeParam, double>::value) {
-            ASSERT_DOUBLE_EQ(val, pow(2, sizes[this->dimToIndex(Dim)]));
-        } else {
-            ASSERT_FLOAT_EQ(val, pow(2, sizes[this->dimToIndex(Dim)]));
-        }
+        assertTypeParam<TypeParam>(val, pow(2, sizes[this->dimToIndex(Dim)]));
     };
 
     this->apply(check, this->fields);
@@ -220,17 +203,8 @@
         mirror_type mirror = Kokkos::create_mirror_view(view);
         Kokkos::deep_copy(mirror, view);
 
-<<<<<<< HEAD
-        this->template nestedViewLoop<Dim>(mirror, shift, [&]<typename... Idx>(const Idx... args) {
-            if constexpr (std::is_same<TypeParam, double>::value) {
-                ASSERT_DOUBLE_EQ(mirror(args...), 10.);
-            } else {
-                ASSERT_FLOAT_EQ(mirror(args...), 10.);
-            }
-=======
-        nestedViewLoop(mirror, shift, [&]<typename... Idx>(const Idx... args) {
-            ASSERT_DOUBLE_EQ(mirror(args...), 10.);
->>>>>>> 2419e4fe
+        this->template nestedViewLoop(mirror, shift, [&]<typename... Idx>(const Idx... args) {
+            assertTypeParam<TypeParam>(mirror(args...), 10.);
         });
     };
 
@@ -253,17 +227,8 @@
         mirror_type mirror = Kokkos::create_mirror_view(view);
         Kokkos::deep_copy(mirror, view);
 
-<<<<<<< HEAD
-        this->template nestedViewLoop<Dim>(mirror, shift, [&]<typename... Idx>(const Idx... args) {
-            if constexpr (std::is_same<TypeParam, double>::value) {
-                ASSERT_DOUBLE_EQ(mirror(args...), 5 * Dim);
-            } else {
-                ASSERT_FLOAT_EQ(mirror(args...), 5 * Dim);
-            }
-=======
-        nestedViewLoop(mirror, shift, [&]<typename... Idx>(const Idx... args) {
-            ASSERT_DOUBLE_EQ(mirror(args...), 5 * Dim);
->>>>>>> 2419e4fe
+        this->template nestedViewLoop(mirror, shift, [&]<typename... Idx>(const Idx... args) {
+            assertTypeParam<TypeParam>(mirror(args...), 5 * Dim);
         });
     };
 
@@ -299,17 +264,8 @@
         mirror_type mirror = Kokkos::create_mirror_view(view);
         Kokkos::deep_copy(mirror, view);
 
-<<<<<<< HEAD
-        this->template nestedViewLoop<Dim>(mirror, shift, [&]<typename... Idx>(const Idx... args) {
-            if constexpr (std::is_same<TypeParam, double>::value) {
-                ASSERT_DOUBLE_EQ(mirror(args...), beta);
-            } else {
-                ASSERT_FLOAT_EQ(mirror(args...), beta);
-            }
-=======
-        nestedViewLoop(mirror, shift, [&]<typename... Idx>(const Idx... args) {
-            ASSERT_DOUBLE_EQ(mirror(args...), beta);
->>>>>>> 2419e4fe
+        this->template nestedViewLoop(mirror, shift, [&]<typename... Idx>(const Idx... args) {
+            assertTypeParam<TypeParam>(mirror(args...), beta);
         });
     };
 
