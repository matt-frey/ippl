--- conflicted
+++ resolved
@@ -48,17 +48,9 @@
             origin[d] = 0;
         }
 
-<<<<<<< HEAD
-        auto& layout = std::get<Idx>(layouts) = layout_type<Dim>(MPI_COMM_WORLD, owned, isParallel);
-
-        auto& mesh = std::get<Idx>(meshes) = mesh_type<Dim>(owned, hx, origin);
-
-        std::get<Idx>(fields) = std::make_shared<field_type<Dim>>(mesh, layout);
-=======
-        layout = layout_type(owned, domDec);
+        layout = layout_type(MPI_COMM_WORLD, owned, isParallel);
         mesh   = mesh_type(owned, hx, origin);
         field  = std::make_shared<field_type>(mesh, layout);
->>>>>>> 5d56707a
     }
 
     mesh_type mesh;
@@ -161,46 +153,7 @@
 }
 
 TYPED_TEST(HaloTest, AccumulateHalo) {
-<<<<<<< HEAD
-    auto check = [&]<unsigned Dim>(
-                     std::shared_ptr<typename TestFixture::template field_type<Dim>>& field,
-                     const typename TestFixture::template layout_type<Dim>& layout) {
-        using mirror_type =
-            typename TestFixture::template field_type<Dim>::view_type::host_mirror_type;
-        using neighbor_list = typename TestFixture::template layout_type<Dim>::neighbor_list;
-
-        *field = 1;
-        mirror_type mirror =
-            Kokkos::create_mirror_view_and_copy(Kokkos::HostSpace(), field->getView());
-        const unsigned int nghost = field->getNghost();
-
-        if (ippl::Comm->size() > 1) {
-            const neighbor_list& neighbors = layout.getNeighbors();
-            ippl::NDIndex<Dim> lDom        = layout.getLocalNDIndex();
-
-            auto arrayToCube = []<size_t... Dims>(const std::index_sequence<Dims...>&,
-                                                  const std::array<ippl::e_cube_tag, Dim>& tags) {
-                return ippl::detail::getCube<Dim>(tags[Dims]...);
-            };
-            auto indexToTags = [&]<size_t... Dims, typename... Tag>(
-                                   const std::index_sequence<Dims...>&, Tag... tags) {
-                return std::array<ippl::e_cube_tag, Dim>{(tags == nghost ? ippl::LOWER
-                                                          : tags == lDom[Dims].length() + nghost - 1
-                                                              ? ippl::UPPER
-                                                              : ippl::IS_PARALLEL)...};
-            };
-
-            this->template nestedViewLoop(mirror, nghost, [&]<typename... Idx>(const Idx... args) {
-                auto encoding = indexToTags(std::make_index_sequence<Dim>{}, args...);
-                auto cube     = arrayToCube(std::make_index_sequence<Dim>{}, encoding);
-
-                // ignore all interior points
-                if (cube == ippl::detail::countHypercubes(Dim) - 1) {
-                    return;
-                }
-=======
     constexpr unsigned Dim = TestFixture::dim;
->>>>>>> 5d56707a
 
     auto& field  = this->field;
     auto& layout = this->layout;
