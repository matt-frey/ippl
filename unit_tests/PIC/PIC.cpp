--- conflicted
+++ resolved
@@ -64,14 +64,8 @@
             origin[d] = 0;
         }
 
-<<<<<<< HEAD
-        auto& layout = std::get<Idx>(layouts) =
-            flayout_type<Dim>(MPI_COMM_WORLD, owned, isParallel);
-        auto& mesh = std::get<Idx>(meshes) = mesh_type<Dim>(owned, hx, origin);
-=======
-        layout = flayout_type(owned, domDec);
+        layout = flayout_type(MPI_COMM_WORLD, owned, isParallel);
         mesh   = mesh_type(owned, hx, origin);
->>>>>>> 5d56707a
 
         field = std::make_unique<field_type>(mesh, layout);
 
