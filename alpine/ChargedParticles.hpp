--- conflicted
+++ resolved
@@ -364,7 +364,8 @@
             if (dev > loadbalancethreshold_m) {
                 local = 1;
             }
-            MPI_Allgather(&local, 1, MPI_INT, res.data(), 1, MPI_INT, ippl::Comm->getCommunicator());
+            MPI_Allgather(&local, 1, MPI_INT, res.data(), 1, MPI_INT,
+                          ippl::Comm->getCommunicator());
 
             for (unsigned int i = 0; i < res.size(); i++) {
                 if (res[i] == 1) {
@@ -379,7 +380,8 @@
         std::vector<double> imb(ippl::Comm->size());
         double equalPart = (double)totalP / ippl::Comm->size();
         double dev       = (std::abs((double)this->getLocalNum() - equalPart) / totalP) * 100.0;
-        MPI_Gather(&dev, 1, MPI_DOUBLE, imb.data(), 1, MPI_DOUBLE, 0, ippl::Comm->getCommunicator());
+        MPI_Gather(&dev, 1, MPI_DOUBLE, imb.data(), 1, MPI_DOUBLE, 0,
+                   ippl::Comm->getCommunicator());
 
         if (ippl::Comm->rank() == 0) {
             std::stringstream fname;
@@ -609,7 +611,8 @@
         kinEnergy *= 0.5;
         double gkinEnergy = 0.0;
 
-        MPI_Reduce(&kinEnergy, &gkinEnergy, 1, MPI_DOUBLE, MPI_SUM, 0, ippl::Comm->getCommunicator());
+        MPI_Reduce(&kinEnergy, &gkinEnergy, 1, MPI_DOUBLE, MPI_SUM, 0,
+                   ippl::Comm->getCommunicator());
 
         const int nghostE = E_m.getNghost();
         auto Eview        = E_m.getView();
@@ -683,40 +686,25 @@
             KOKKOS_LAMBDA(const index_array_type& args, double& E2, double& ENorm) {
                 // ippl::apply<unsigned> accesses the view at the given indices and obtains a
                 // reference; see src/Expression/IpplOperations.h
-<<<<<<< HEAD
                 double val = ippl::apply(Eview, args)[0];
                 double e2  = std::pow(val, 2);
                 E2 += e2;
-=======
-                double myVal = std::pow(ippl::apply(Eview, args)[0], 2);
-                valL += myVal;
-            },
-            Kokkos::Sum<double>(temp));
-        double globaltemp = 0.0;
-        MPI_Reduce(&temp, &globaltemp, 1, MPI_DOUBLE, MPI_SUM, 0, ippl::Comm->getCommunicator());
-        fieldEnergy = std::reduce(hr_m.begin(), hr_m.end(), globaltemp, std::multiplies<double>());
->>>>>>> 2419e4fe
 
                 double norm = std::fabs(ippl::apply(Eview, args)[0]);
                 if (norm > ENorm) {
                     ENorm = norm;
                 }
             },
-<<<<<<< HEAD
             Kokkos::Sum<double>(localEx2), Kokkos::Max<double>(localExNorm));
 
         double globaltemp = 0.0;
-        MPI_Reduce(&localEx2, &globaltemp, 1, MPI_DOUBLE, MPI_SUM, 0, Ippl::getComm());
+        MPI_Reduce(&localEx2, &globaltemp, 1, MPI_DOUBLE, MPI_SUM, 0,
+                   ippl::Comm->getCommunicator());
         double fieldEnergy =
             std::reduce(hr_m.begin(), hr_m.end(), globaltemp, std::multiplies<double>());
 
         double ExAmp = 0.0;
-        MPI_Reduce(&localExNorm, &ExAmp, 1, MPI_DOUBLE, MPI_MAX, 0, Ippl::getComm());
-=======
-            Kokkos::Max<double>(tempMax));
-        ExAmp = 0.0;
-        MPI_Reduce(&tempMax, &ExAmp, 1, MPI_DOUBLE, MPI_MAX, 0, ippl::Comm->getCommunicator());
->>>>>>> 2419e4fe
+        MPI_Reduce(&localExNorm, &ExAmp, 1, MPI_DOUBLE, MPI_MAX, 0, ippl::Comm->getCommunicator());
 
         if (ippl::Comm->rank() == 0) {
             std::stringstream fname;
