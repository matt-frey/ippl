--- conflicted
+++ resolved
@@ -139,13 +139,8 @@
 }
 
 KOKKOS_FUNCTION
-<<<<<<< HEAD
-double PDF(const Vector_t<>& xvec, const double& alpha, 
-             const Vector_t<>& kw, const unsigned Dim) {
-=======
 double PDF(const Vector_t<Dim>& xvec, const double& alpha, const Vector_t<Dim>& kw,
            const unsigned Dim) {
->>>>>>> 6d082245
     double pdf = 1.0;
 
     for (unsigned d = 0; d < Dim; ++d) {
@@ -166,23 +161,6 @@
 
     int arg = 1;
 
-<<<<<<< HEAD
-    auto start = std::chrono::high_resolution_clock::now();
-    ippl::Vector<int,Dim> nr = {
-        std::atoi(argv[1]),
-        std::atoi(argv[2]),
-        std::atoi(argv[3])
-    };
-
-    static IpplTimings::TimerRef mainTimer = IpplTimings::getTimer("total");
-    static IpplTimings::TimerRef particleCreation = IpplTimings::getTimer("particlesCreation");
-    static IpplTimings::TimerRef dumpDataTimer = IpplTimings::getTimer("dumpData");
-    static IpplTimings::TimerRef PTimer = IpplTimings::getTimer("pushVelocity");
-    static IpplTimings::TimerRef RTimer = IpplTimings::getTimer("pushPosition");
-    static IpplTimings::TimerRef updateTimer = IpplTimings::getTimer("update");
-    static IpplTimings::TimerRef DummySolveTimer = IpplTimings::getTimer("solveWarmup");
-    static IpplTimings::TimerRef SolveTimer = IpplTimings::getTimer("solve");
-=======
     ippl::Vector<int, Dim> nr;
     for (unsigned d = 0; d < Dim; d++) {
         nr[d] = std::atoi(argv[arg++]);
@@ -196,18 +174,12 @@
     static IpplTimings::TimerRef updateTimer         = IpplTimings::getTimer("update");
     static IpplTimings::TimerRef DummySolveTimer     = IpplTimings::getTimer("solveWarmup");
     static IpplTimings::TimerRef SolveTimer          = IpplTimings::getTimer("solve");
->>>>>>> 6d082245
     static IpplTimings::TimerRef domainDecomposition = IpplTimings::getTimer("loadBalance");
 
     IpplTimings::startTimer(mainTimer);
 
-<<<<<<< HEAD
-    const size_type totalP = std::atoll(argv[4]);
-    const unsigned int nt     = std::atoi(argv[5]);
-=======
     const size_type totalP = std::atoll(argv[arg++]);
     const unsigned int nt  = std::atoi(argv[arg++]);
->>>>>>> 6d082245
 
     msg << "Landau damping"
         << endl
@@ -215,11 +187,7 @@
         << totalP << " grid = " << nr
         << endl;
 
-<<<<<<< HEAD
-    using bunch_type = ChargedParticles<PLayout_t<>,double>;
-=======
-    using bunch_type = ChargedParticles<PLayout_t<Dim>, Dim>;
->>>>>>> 6d082245
+    using bunch_type = ChargedParticles<PLayout_t<Dim>, Dim, double>;
 
     std::unique_ptr<bunch_type>  P;
 
@@ -234,28 +202,6 @@
     }
 
     // create mesh and layout objects for this problem domain
-<<<<<<< HEAD
-    Vector_t<> kw  = {0.5, 0.5, 0.5};
-    double alpha = 0.05;
-    Vector_t<> rmin(0.0);
-    Vector_t<> rmax = 2 * pi / kw ;
-    double dx = rmax[0] / nr[0];
-    double dy = rmax[1] / nr[1];
-    double dz = rmax[2] / nr[2];
-
-    Vector_t<> hr = {dx, dy, dz};
-    Vector_t<> origin = {rmin[0], rmin[1], rmin[2]};
-    const double dt = 0.5 * dx;
-
-    const bool isAllPeriodic=true;
-    Mesh_t mesh(domain, hr, origin);
-    FieldLayout_t FL(domain, decomp, isAllPeriodic);
-    PLayout_t PL(FL, mesh);
-
-    //Q = -\int\int f dx dv
-    double Q = -rmax[0] * rmax[1] * rmax[2];
-    P = std::make_unique<bunch_type>(PL,hr,rmin,rmax,decomp,Q);
-=======
     Vector_t<Dim> kw = 0.5;
     double alpha     = 0.05;
     Vector_t<Dim> rmin(0.0);
@@ -273,7 +219,6 @@
     PLayout_t<Dim> PL(FL, mesh);
 
     P = std::make_unique<bunch_type>(PL, hr, rmin, rmax, decomp, Q);
->>>>>>> 6d082245
 
     P->nr_m = nr;
 
@@ -284,13 +229,8 @@
 
     P->stype_m = argv[arg++];
     P->initSolver();
-<<<<<<< HEAD
-    P->time_m = 0.0;
-    P->loadbalancethreshold_m = std::atof(argv[7]);
-=======
     P->time_m                 = 0.0;
     P->loadbalancethreshold_m = std::atof(argv[arg++]);
->>>>>>> 6d082245
 
     bool isFirstRepartition;
 
@@ -299,34 +239,6 @@
         IpplTimings::startTimer(domainDecomposition);
         isFirstRepartition = true;
         const ippl::NDIndex<Dim>& lDom = FL.getLocalNDIndex();
-<<<<<<< HEAD
-        const int nghost = P->rho_m.getNghost();
-        using mdrange_type = Kokkos::MDRangePolicy<Kokkos::Rank<3>>;
-        auto rhoview = P->rho_m.getView();
-
-        Kokkos::parallel_for("Assign initial rho based on PDF",
-                              mdrange_type({nghost, nghost, nghost},
-                                           {rhoview.extent(0) - nghost,
-                                            rhoview.extent(1) - nghost,
-                                            rhoview.extent(2) - nghost}),
-                              KOKKOS_LAMBDA(const int i,
-                                            const int j,
-                                            const int k)
-                              {
-                                //local to global index conversion
-                                const size_t ig = i + lDom[0].first() - nghost;
-                                const size_t jg = j + lDom[1].first() - nghost;
-                                const size_t kg = k + lDom[2].first() - nghost;
-                                double x = (ig + 0.5) * hr[0] + origin[0];
-                                double y = (jg + 0.5) * hr[1] + origin[1];
-                                double z = (kg + 0.5) * hr[2] + origin[2];
-
-                                Vector_t<> xvec = {x, y, z};
-
-                                rhoview(i, j, k) = PDF(xvec, alpha, kw, Dim);
-                                    
-                              });
-=======
         const int nghost               = P->rho_m.getNghost();
         auto rhoview                   = P->rho_m.getView();
 
@@ -344,7 +256,6 @@
                 // reference; see src/Expression/IpplOperations.h
                 ippl::apply<Dim>(rhoview, args) = PDF(xvec, alpha, kw, Dim);
             });
->>>>>>> 6d082245
 
         Kokkos::fence();
        
@@ -359,20 +270,6 @@
     typedef ippl::detail::RegionLayout<double, Dim, Mesh_t<Dim>> RegionLayout_t;
     const RegionLayout_t& RLayout                           = PL.getRegionLayout();
     const typename RegionLayout_t::host_mirror_type Regions = RLayout.gethLocalRegions();
-<<<<<<< HEAD
-    Vector_t<> Nr, Dr, minU, maxU;
-    int myRank = Ippl::Comm->rank();
-    for (unsigned d = 0; d <Dim; ++d) {
-        Nr[d] = CDF(Regions(myRank)[d].max(), alpha, kw[d]) - 
-                CDF(Regions(myRank)[d].min(), alpha, kw[d]);  
-        Dr[d] = CDF(rmax[d], alpha, kw[d]) - CDF(rmin[d], alpha, kw[d]);
-        minU[d] = CDF(Regions(myRank)[d].min(), alpha, kw[d]);
-        maxU[d]   = CDF(Regions(myRank)[d].max(), alpha, kw[d]);
-    }
-
-    double factor = (Nr[0] * Nr[1] * Nr[2]) / (Dr[0] * Dr[1] * Dr[2]);
-    size_type nloc = (size_type)(factor * totalP);
-=======
     Vector_t<Dim> Nr, Dr, minU, maxU;
     int myRank    = Ippl::Comm->rank();
     double factor = 1;
@@ -386,7 +283,6 @@
     }
 
     size_type nloc            = (size_type)(factor * totalP);
->>>>>>> 6d082245
     size_type Total_particles = 0;
 
     MPI_Allreduce(&nloc, &Total_particles, 1,
@@ -394,22 +290,14 @@
 
     int rest = (int) (totalP - Total_particles);
 
-<<<<<<< HEAD
-    if ( Ippl::Comm->rank() < rest )
-=======
     if (Ippl::Comm->rank() < rest) {
->>>>>>> 6d082245
         ++nloc;
     }
 
     P->create(nloc);
     Kokkos::Random_XorShift64_Pool<> rand_pool64((size_type)(42 + 100*Ippl::Comm->rank()));
     Kokkos::parallel_for(nloc,
-<<<<<<< HEAD
-                         generate_random<Vector_t<>, Kokkos::Random_XorShift64_Pool<>, Dim>(
-=======
                          generate_random<Vector_t<Dim>, Kokkos::Random_XorShift64_Pool<>, Dim>(
->>>>>>> 6d082245
                              P->R.getView(), P->P.getView(), rand_pool64, alpha, kw, minU, maxU));
 
     Kokkos::fence();
